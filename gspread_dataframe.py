--- conflicted
+++ resolved
@@ -29,20 +29,6 @@
 
 logger = logging.getLogger(__name__)
 
-<<<<<<< HEAD
-# pandas version check
-
-major, minor = tuple(
-    [int(i) for i in re.search(r"^(\d+)\.(\d+)\..+$", pd.__version__).groups()]
-)
-if (major, minor) < (0, 24):
-    raise ImportError("pandas version too old (<0.24.0) to support gspread_dataframe")
-logger.debug(
-    "Imported satisfactory (>=0.24.0) Pandas module: %s", pd.__version__
-)
-
-=======
->>>>>>> 198cd31b
 __all__ = ("set_with_dataframe", "get_as_dataframe")
 
 WORKSHEET_MAX_CELL_COUNT = 5000000
